--- conflicted
+++ resolved
@@ -17,16 +17,13 @@
 import { handleConversationRequest } from "./handlers/conversations.ts";
 import { handleChatRequest } from "./handlers/chat.ts";
 import { handleAbortRequest } from "./handlers/abort.ts";
-<<<<<<< HEAD
 import { handleUpload } from "./handlers/upload.ts";
 import {
   handleFilesList,
   handleFileContent,
   handleFileDownload,
 } from "./handlers/files.ts";
-=======
 import { logger } from "./utils/logger.ts";
->>>>>>> acb82f56
 
 export interface AppConfig {
   debugMode: boolean;
